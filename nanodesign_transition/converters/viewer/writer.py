--- conflicted
+++ resolved
@@ -6,7 +6,6 @@
 import logging
 import numpy as np
 from cadnano.common import CadnanoLatticeName,CadnanoLatticeType
-<<<<<<< HEAD
 
 try:
     import os.path
@@ -19,10 +18,6 @@
     print "Could not get nanodesign_transition module"
     raise i
 
-
-=======
-from nanodesign_transition.parameters import DnaParameters
->>>>>>> 35f71db1
 
 class ViewerWriter(object):
     """ The ViewerWriter class writes out a DNA Design viewer JSON file. 
